--- conflicted
+++ resolved
@@ -17,28 +17,6 @@
 # Generate tutorials and how-to guides
 include("generate.jl")
 
-<<<<<<< HEAD
-GENERATEDEXAMPLES = [joinpath("examples", f) for f in (
-    "heat_equation.md",
-    "postprocessing.md",
-    "helmholtz.md",
-    "incompressible_elasticity.md",
-    "hyperelasticity.md",
-    "threaded_assembly.md",
-    "plasticity.md",
-    "transient_heat_equation.md",
-    "landau.md",
-    "linear_shell.md",
-    "quasi_incompressible_hyperelasticity.md",
-    "ns_vs_diffeq.md",
-    "computational_homogenization.md",
-    "porous_media.md",
-    "stokes-flow.md",
-	"topology_optimization.md",
-    )]
-
-=======
->>>>>>> 03405f30
 # Build documentation.
 @timeit dto "makedocs" makedocs(
     format = Documenter.HTML(
@@ -70,6 +48,7 @@
             "tutorials/computational_homogenization.md",
             "tutorials/stokes-flow.md",
             "tutorials/topology_optimization.md",
+            "tutorials/porous_media.md",
         ],
         "Topic guides" => [
             "Topic guide overview" => "topics/index.md",
