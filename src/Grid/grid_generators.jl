"""
    generate_grid(celltype::Cell, nel::NTuple, [left::Vec, right::Vec)

Return a `Grid` for a rectangle in 1, 2 or 3 dimensions. `celltype` defined the type of cells,
e.g. `Triangle` or `Hexahedron`. `nel` is a tuple of the number of elements in each direction.
`left` and `right` are optional endpoints of the domain. Defaults to -1 and 1 in all directions.
"""
generate_grid

# Line
function generate_grid(::Type{Line}, nel::NTuple{1,Int}, left::Vec{1,T}=Vec{1}((-1.0,)), right::Vec{1,T}=Vec{1}((1.0,))) where {T}
    nel_x = nel[1]
    n_nodes = nel_x + 1

    # Generate nodes
    coords_x = collect(range(left[1], stop=right[1], length=n_nodes))
    nodes = Node{1,T}[]
    for i in 1:n_nodes
        push!(nodes, Node((coords_x[i],)))
    end

    # Generate cells

    cells = Line[]
    for i in 1:nel_x
        push!(cells, Line((i, i+1)))
    end


    # Cell faces
    boundary = Vector([FacetIndex(1, 1),
                       FacetIndex(nel_x, 2)])

    # Cell face sets
    facetsets = Dict("left"  => OrderedSet{FacetIndex}([boundary[1]]),
                     "right" => OrderedSet{FacetIndex}([boundary[2]]))
    foreach(s -> sort!(s, by = x -> x.idx), values(facetsets))
    return Grid(cells, nodes, facetsets=facetsets)
end

# QuadraticLine
function generate_grid(::Type{QuadraticLine}, nel::NTuple{1,Int}, left::Vec{1,T}=Vec{1}((-1.0,)), right::Vec{1,T}=Vec{1}((1.0,))) where {T}
    nel_x = nel[1]
    n_nodes = 2*nel_x + 1

    # Generate nodes
    coords_x = collect(range(left[1], stop=right[1], length=n_nodes))
    nodes = Node{1,T}[]
    for i in 1:n_nodes
        push!(nodes, Node((coords_x[i],)))
    end

    # Generate cells
    cells = QuadraticLine[]
    for i in 1:nel_x
        push!(cells, QuadraticLine((2*i-1, 2*i+1, 2*i)))
    end

    # Cell faces
    boundary = FacetIndex[FacetIndex(1, 1),
                          FacetIndex(nel_x, 2)]

    # Cell face sets
    facetsets = Dict("left"  => OrderedSet{FacetIndex}([boundary[1]]),
                     "right" => OrderedSet{FacetIndex}([boundary[2]]))
    foreach(s -> sort!(s, by = x -> x.idx), values(facetsets))
    return Grid(cells, nodes, facetsets=facetsets)
end

function _generate_2d_nodes!(nodes, nx, ny, LL, LR, UR, UL)
      for i in 0:ny-1
        ratio_bounds = i / (ny-1)

        x0 = LL[1] * (1 - ratio_bounds) + ratio_bounds * UL[1]
        x1 = LR[1] * (1 - ratio_bounds) + ratio_bounds * UR[1]

        y0 = LL[2] * (1 - ratio_bounds) + ratio_bounds * UL[2]
        y1 = LR[2] * (1 - ratio_bounds) + ratio_bounds * UR[2]

        for j in 0:nx-1
            ratio = j / (nx-1)
            x = x0 * (1 - ratio) + ratio * x1
            y = y0 * (1 - ratio) + ratio * y1
            push!(nodes, Node((x, y)))
        end
    end
end

function generate_grid(C::Type{<:AbstractCell{<:AbstractRefShape{2}}}, nel::NTuple{2,Int}, X::Vector{Vec{2,T}}) where {T}
    @assert length(X) == 4
    generate_grid(C, nel, X[1], X[2], X[3], X[4])
end

function generate_grid(C::Type{<:AbstractCell{<:AbstractRefShape{2}}}, nel::NTuple{2,Int}, left::Vec{2,T}=Vec{2}((-1.0,-1.0)), right::Vec{2,T}=Vec{2}((1.0,1.0))) where {T}
    LL = left
    UR = right
    LR = Vec{2}((UR[1], LL[2]))
    UL = Vec{2}((LL[1], UR[2]))
    generate_grid(C, nel, LL, LR, UR, UL)
end

# Quadrilateral
function generate_grid(C::Type{Quadrilateral}, nel::NTuple{2,Int}, LL::Vec{2,T}, LR::Vec{2,T}, UR::Vec{2,T}, UL::Vec{2,T}) where {T}
    nel_x = nel[1]; nel_y = nel[2]; nel_tot = nel_x*nel_y
    n_nodes_x = nel_x + 1; n_nodes_y = nel_y + 1
    n_nodes = n_nodes_x * n_nodes_y

    # Generate nodes
    nodes = Node{2,T}[]
    _generate_2d_nodes!(nodes, n_nodes_x, n_nodes_y, LL, LR, UR, UL)

    # Generate cells
    node_array = reshape(collect(1:n_nodes), (n_nodes_x, n_nodes_y))
    cells = Quadrilateral[]
    for j in 1:nel_y, i in 1:nel_x
        push!(cells, Quadrilateral((node_array[i,j], node_array[i+1,j], node_array[i+1,j+1], node_array[i,j+1])))
    end

    # Cell faces
    cell_array = reshape(collect(1:nel_tot),(nel_x, nel_y))
    boundary = FacetIndex[[FacetIndex(cl, 1) for cl in cell_array[:,1]];
                              [FacetIndex(cl, 2) for cl in cell_array[end,:]];
                              [FacetIndex(cl, 3) for cl in cell_array[:,end]];
                              [FacetIndex(cl, 4) for cl in cell_array[1,:]]]

    # Cell face sets
    offset = 0
    facetsets = Dict{String, OrderedSet{FacetIndex}}()
    facetsets["bottom"] = OrderedSet{FacetIndex}(boundary[(1:length(cell_array[:,1]))   .+ offset]); offset += length(cell_array[:,1])
    facetsets["right"]  = OrderedSet{FacetIndex}(boundary[(1:length(cell_array[end,:])) .+ offset]); offset += length(cell_array[end,:])
    facetsets["top"]    = OrderedSet{FacetIndex}(boundary[(1:length(cell_array[:,end])) .+ offset]); offset += length(cell_array[:,end])
    facetsets["left"]   = OrderedSet{FacetIndex}(boundary[(1:length(cell_array[1,:]))   .+ offset]); offset += length(cell_array[1,:])
    foreach(s -> sort!(s, by = x -> x.idx), values(facetsets))

    return Grid(cells, nodes, facetsets=facetsets)
end

# QuadraticQuadrilateral
function generate_grid(::Type{QuadraticQuadrilateral}, nel::NTuple{2,Int}, LL::Vec{2,T}, LR::Vec{2,T}, UR::Vec{2,T}, UL::Vec{2,T}) where {T}
    nel_x = nel[1]; nel_y = nel[2]; nel_tot = nel_x*nel_y
    n_nodes_x = 2*nel_x + 1; n_nodes_y = 2*nel_y + 1
    n_nodes = n_nodes_x * n_nodes_y

    # Generate nodes
    nodes = Node{2,T}[]
    _generate_2d_nodes!(nodes, n_nodes_x, n_nodes_y, LL, LR, UR, UL)

    # Generate cells
    node_array = reshape(collect(1:n_nodes), (n_nodes_x, n_nodes_y))
    cells = QuadraticQuadrilateral[]
    for j in 1:nel_y, i in 1:nel_x
        push!(cells, QuadraticQuadrilateral((node_array[2*i-1,2*j-1],node_array[2*i+1,2*j-1],node_array[2*i+1,2*j+1],node_array[2*i-1,2*j+1],
                                             node_array[2*i,2*j-1],node_array[2*i+1,2*j],node_array[2*i,2*j+1],node_array[2*i-1,2*j],
                                             node_array[2*i,2*j])))
    end

    # Cell faces
    cell_array = reshape(collect(1:nel_tot),(nel_x, nel_y))
    boundary = FacetIndex[[FacetIndex(cl, 1) for cl in cell_array[:,1]];
                          [FacetIndex(cl, 2) for cl in cell_array[end,:]];
                          [FacetIndex(cl, 3) for cl in cell_array[:,end]];
                          [FacetIndex(cl, 4) for cl in cell_array[1,:]]]

    # Cell face sets
    offset = 0
    facetsets = Dict{String, OrderedSet{FacetIndex}}()
    facetsets["bottom"] = OrderedSet{FacetIndex}(boundary[(1:length(cell_array[:,1]))   .+ offset]); offset += length(cell_array[:,1])
    facetsets["right"]  = OrderedSet{FacetIndex}(boundary[(1:length(cell_array[end,:])) .+ offset]); offset += length(cell_array[end,:])
    facetsets["top"]    = OrderedSet{FacetIndex}(boundary[(1:length(cell_array[:,end])) .+ offset]); offset += length(cell_array[:,end])
    facetsets["left"]   = OrderedSet{FacetIndex}(boundary[(1:length(cell_array[1,:]))   .+ offset]); offset += length(cell_array[1,:])
    foreach(s -> sort!(s, by = x -> x.idx), values(facetsets))

    return Grid(cells, nodes, facetsets=facetsets)
end

# Hexahedron
function generate_grid(::Type{Hexahedron}, nel::NTuple{3,Int}, left::Vec{3,T}=Vec{3}((-1.0,-1.0,-1.0)), right::Vec{3,T}=Vec{3}((1.0,1.0,1.0))) where {T}
    nel_x = nel[1]; nel_y = nel[2]; nel_z = nel[3]; nel_tot = nel_x*nel_y*nel_z
    n_nodes_x = nel_x + 1; n_nodes_y = nel_y + 1; n_nodes_z = nel_z + 1
    n_nodes = n_nodes_x * n_nodes_y * n_nodes_z

    # Generate nodes
    coords_x = range(left[1], stop=right[1], length=n_nodes_x)
    coords_y = range(left[2], stop=right[2], length=n_nodes_y)
    coords_z = range(left[3], stop=right[3], length=n_nodes_z)
    nodes = Node{3,T}[]
    for k in 1:n_nodes_z, j in 1:n_nodes_y, i in 1:n_nodes_x
        push!(nodes, Node((coords_x[i], coords_y[j], coords_z[k])))
    end

    # Generate cells
    node_array = reshape(collect(1:n_nodes), (n_nodes_x, n_nodes_y, n_nodes_z))
    cells = Hexahedron[]
    for k in 1:nel_z, j in 1:nel_y, i in 1:nel_x
        push!(cells, Hexahedron((node_array[i,j,k], node_array[i+1,j,k], node_array[i+1,j+1,k], node_array[i,j+1,k],
                                 node_array[i,j,k+1], node_array[i+1,j,k+1], node_array[i+1,j+1,k+1], node_array[i,j+1,k+1])))
    end

    # Cell faces
    cell_array = reshape(collect(1:nel_tot),(nel_x, nel_y, nel_z))
    boundary = FacetIndex[[FacetIndex(cl, 1) for cl in cell_array[:,:,1][:]];
                              [FacetIndex(cl, 2) for cl in cell_array[:,1,:][:]];
                              [FacetIndex(cl, 3) for cl in cell_array[end,:,:][:]];
                              [FacetIndex(cl, 4) for cl in cell_array[:,end,:][:]];
                              [FacetIndex(cl, 5) for cl in cell_array[1,:,:][:]];
                              [FacetIndex(cl, 6) for cl in cell_array[:,:,end][:]]]

    # Cell face sets
    offset = 0
    facetsets = Dict{String,OrderedSet{FacetIndex}}()
    facetsets["bottom"] = OrderedSet{FacetIndex}(boundary[(1:length(cell_array[:,:,1][:]))   .+ offset]); offset += length(cell_array[:,:,1][:])
    facetsets["front"]  = OrderedSet{FacetIndex}(boundary[(1:length(cell_array[:,1,:][:]))   .+ offset]); offset += length(cell_array[:,1,:][:])
    facetsets["right"]  = OrderedSet{FacetIndex}(boundary[(1:length(cell_array[end,:,:][:])) .+ offset]); offset += length(cell_array[end,:,:][:])
    facetsets["back"]   = OrderedSet{FacetIndex}(boundary[(1:length(cell_array[:,end,:][:])) .+ offset]); offset += length(cell_array[:,end,:][:])
    facetsets["left"]   = OrderedSet{FacetIndex}(boundary[(1:length(cell_array[1,:,:][:]))   .+ offset]); offset += length(cell_array[1,:,:][:])
    facetsets["top"]    = OrderedSet{FacetIndex}(boundary[(1:length(cell_array[:,:,end][:])) .+ offset]); offset += length(cell_array[:,:,end][:])
    foreach(s -> sort!(s, by = x -> x.idx), values(facetsets))

    return Grid(cells, nodes, facetsets=facetsets)
end

# Wedge
function generate_grid(::Type{Wedge}, nel::NTuple{3,Int}, left::Vec{3,T}=Vec{3}((-1.0,-1.0,-1.0)), right::Vec{3,T}=Vec{3}((1.0,1.0,1.0))) where {T}
    nel_x = nel[1]; nel_y = nel[2]; nel_z = nel[3]; nel_tot = nel_x*nel_y*nel_z
    n_nodes_x = nel_x + 1; n_nodes_y = nel_y + 1; n_nodes_z = nel_z + 1
    n_nodes = n_nodes_x * n_nodes_y * n_nodes_z

    # Generate nodes
    coords_x = range(left[1], stop=right[1], length=n_nodes_x)
    coords_y = range(left[2], stop=right[2], length=n_nodes_y)
    coords_z = range(left[3], stop=right[3], length=n_nodes_z)
    nodes = Node{3,T}[]
    for k in 1:n_nodes_z, j in 1:n_nodes_y, i in 1:n_nodes_x
        push!(nodes, Node((coords_x[i], coords_y[j], coords_z[k])))
    end

    # Generate cells
    node_array = reshape(collect(1:n_nodes), (n_nodes_x, n_nodes_y, n_nodes_z))
    cells = Wedge[]
    for k in 1:nel_z, j in 1:nel_y, i in 1:nel_x
        push!(cells, Wedge((node_array[i,j,k], node_array[i+1,j,k], node_array[i,j+1,k],
                            node_array[i,j,k+1], node_array[i+1,j,k+1], node_array[i,j+1,k+1]))) # ◺
        push!(cells, Wedge((node_array[i+1,j,k], node_array[i+1,j+1,k], node_array[i,j+1,k],
                            node_array[i+1,j,k+1], node_array[i+1,j+1,k+1], node_array[i,j+1,k+1]))) # ◹
    end

    # Order the cells as c_nxyz[2, x, y, z] such that we can look up boundary cells
    c_nxyz = reshape(1:length(cells), (2, nel...))

    @views le = map(x -> FacetIndex(x,3), c_nxyz[1,   1, :, :][:])
    @views ri = map(x -> FacetIndex(x,2), c_nxyz[2, end, :, :][:])
    @views fr = map(x -> FacetIndex(x,2), c_nxyz[1, :, 1, :][:])
    @views ba = map(x -> FacetIndex(x,4), c_nxyz[2, :, end, :][:])
    @views bo = [map(x -> FacetIndex(x,1), c_nxyz[1, :, :, 1][:])   ; map(x -> FacetIndex(x,1), c_nxyz[2, :, :, 1][:])]
    @views to = [map(x -> FacetIndex(x,5), c_nxyz[1, :, :, end][:]) ; map(x -> FacetIndex(x,5), c_nxyz[2, :, :, end][:])]

    facetsets = Dict(
        "left" => OrderedSet{FacetIndex}(le),
        "right" => OrderedSet{FacetIndex}(ri),
        "front" => OrderedSet{FacetIndex}(fr),
        "back" => OrderedSet{FacetIndex}(ba),
        "bottom" => OrderedSet{FacetIndex}(bo),
        "top" => OrderedSet{FacetIndex}(to),
    )
    foreach(s -> sort!(s, by = x -> x.idx), values(facetsets))

    return Grid(cells, nodes, facetsets=facetsets)
end

#Pyramid
function generate_grid(::Type{Pyramid}, nel::NTuple{3,Int}, left::Vec{3,T}=Vec{3}((-1.0,-1.0,-1.0)), right::Vec{3,T}=Vec{3}((1.0,1.0,1.0))) where {T}
    nel_x = nel[1]; nel_y = nel[2]; nel_z = nel[3]; nel_tot = nel_x*nel_y*nel_z
    n_nodes_x = nel_x + 1; n_nodes_y = nel_y + 1; n_nodes_z = nel_z + 1
    n_nodes = n_nodes_x * n_nodes_y * n_nodes_z

    # Generate nodes
    coords_x = range(left[1], stop=right[1], length=n_nodes_x)
    coords_y = range(left[2], stop=right[2], length=n_nodes_y)
    coords_z = range(left[3], stop=right[3], length=n_nodes_z)
    nodes = Node{3,T}[]
    for k in 1:n_nodes_z, j in 1:n_nodes_y, i in 1:n_nodes_x
        push!(nodes, Node((coords_x[i], coords_y[j], coords_z[k])))
    end

    #Center node in each "voxel"
    for k in 1:nel_z, j in 1:nel_y, i in 1:nel_x
        midx = 0.5(coords_x[i+1] + coords_x[i])
        midy = 0.5(coords_y[j+1] + coords_y[j])
        midz = 0.5(coords_z[k+1] + coords_z[k])
        push!(nodes, Node((midx, midy, midz)))
    end

    # Generate cells
    node_array = reshape(collect(1:n_nodes), (n_nodes_x, n_nodes_y, n_nodes_z))
    cells = Pyramid[]
    midnodecounter = n_nodes_x*n_nodes_y*n_nodes_z
    for k in 1:nel_z, j in 1:nel_y, i in 1:nel_x
        midnodecounter += 1
        pyramid1 = Pyramid((node_array[i,j,k], node_array[i+1,j,k], node_array[i,j+1,k], node_array[i+1,j+1,k], midnodecounter )) # bottom
        pyramid2 = Pyramid((node_array[i,j,k], node_array[i,j,k+1], node_array[i+1,j,k], node_array[i+1,j,k+1], midnodecounter )) # front
        pyramid3 = Pyramid((node_array[i+1,j,k], node_array[i+1,j,k+1], node_array[i+1,j+1,k], node_array[i+1,j+1,k+1], midnodecounter )) # right
        pyramid4 = Pyramid((node_array[i,j+1,k], node_array[i+1,j+1,k], node_array[i,j+1,k+1], node_array[i+1,j+1,k+1], midnodecounter )) # back
        pyramid5 = Pyramid((node_array[i,j,k], node_array[i,j+1,k], node_array[i,j,k+1], node_array[i,j+1,k+1], midnodecounter )) # left
        pyramid6 = Pyramid((node_array[i,j,k+1], node_array[i,j+1,k+1], node_array[i+1,j,k+1], node_array[i+1,j+1,k+1], midnodecounter )) # top
        push!(cells, pyramid1, pyramid2, pyramid3, pyramid4, pyramid5, pyramid6)
    end

    # Order the cells as c_nxyz[2, x, y, z] such that we can look up boundary cells
    ncells_per_voxel = 6
    c_nxyz = reshape(1:(prod(nel)*ncells_per_voxel), (ncells_per_voxel, nel...))

    @views le = map(x -> FacetIndex(x,1), c_nxyz[5,   1, :, :][:])
    @views ri = map(x -> FacetIndex(x,1), c_nxyz[3, end, :, :][:])
    @views fr = map(x -> FacetIndex(x,1), c_nxyz[2, :, 1, :][:])
    @views ba = map(x -> FacetIndex(x,1), c_nxyz[4, :, end, :][:])
    @views bo = map(x -> FacetIndex(x,1), c_nxyz[1, :, :, 1][:])
    @views to = map(x -> FacetIndex(x,1), c_nxyz[6, :, :, end][:])

    facetsets = Dict(
        "left" => OrderedSet{FacetIndex}(le),
        "right" => OrderedSet{FacetIndex}(ri),
        "front" => OrderedSet{FacetIndex}(fr),
        "back" => OrderedSet{FacetIndex}(ba),
        "bottom" => OrderedSet{FacetIndex}(bo),
        "top" => OrderedSet{FacetIndex}(to),
    )
    foreach(s -> sort!(s, by = x -> x.idx), values(facetsets))

    return Grid(cells, nodes, facetsets=facetsets)
end

function Ferrite.generate_grid(::Type{SerendipityQuadraticHexahedron}, nel::NTuple{3,Int}, left::Vec{3,T}=Vec{3}((-1.0,-1.0,-1.0)), right::Vec{3,T}=Vec{3}((1.0,1.0,1.0))) where {T}
    nel_x = nel[1]; nel_y = nel[2]; nel_z = nel[3]; nel_tot = nel_x*nel_y*nel_z
    nnode_x = 2nel_x + 1; nnode_y = 2nel_y + 1; nnode_z = 2nel_z + 1 #Note: not the actually number of nodes in x/y/z, just a temporary variables

    # Generate nodes
    coords_x = range(left[1], stop=right[1], length=nnode_x)
    coords_y = range(left[2], stop=right[2], length=nnode_y)
    coords_z = range(left[3], stop=right[3], length=nnode_z)
    nodes = Node{3,T}[]

    node_array = fill(0, (nnode_x,nnode_y,nnode_z))
    nodeid = 0
    for k in 1:nnode_z, j in 1:nnode_y, i in 1:nnode_x
        (iseven(i) && iseven(j)) && continue
        (iseven(i) && iseven(k)) && continue
        (iseven(k) && iseven(j)) && continue
        push!(nodes, Node((coords_x[i], coords_y[j], coords_z[k])))
        nodeid += 1
        node_array[i,j,k] = nodeid
    end


    # Generate cells
    cells = SerendipityQuadraticHexahedron[]
    for k in 1:2:2nel_z, j in 1:2:2nel_y, i in 1:2:2nel_x
        push!(cells, SerendipityQuadraticHexahedron((
                node_array[i,j,k], node_array[i+2,j,k], node_array[i+2,j+2,k], node_array[i,j+2,k], # vertices bot
                node_array[i,j,k+2], node_array[i+2,j,k+2], node_array[i+2,j+2,k+2], node_array[i,j+2,k+2], # vertices top
                node_array[i+1,j,k], node_array[i+2,j+1,k], node_array[i+1,j+2,k], node_array[i,j+1,k], # edges horizontal bottom
                node_array[i+1,j,k+2], node_array[i+2,j+1,k+2], node_array[i+1,j+2,k+2], node_array[i,j+1,k+2], # edges horizontal top
                node_array[i,j,k+1], node_array[i+2,j,k+1], node_array[i+2,j+2,k+1], node_array[i,j+2,k+1] ))  # edges vertical
            )
    end

    # Cell faces
    cell_array = reshape(collect(1:nel_tot),(nel_x, nel_y, nel_z))
    boundary = FacetIndex[[FacetIndex(cl, 1) for cl in cell_array[:,:,1][:]];
                              [FacetIndex(cl, 2) for cl in cell_array[:,1,:][:]];
                              [FacetIndex(cl, 3) for cl in cell_array[end,:,:][:]];
                              [FacetIndex(cl, 4) for cl in cell_array[:,end,:][:]];
                              [FacetIndex(cl, 5) for cl in cell_array[1,:,:][:]];
                              [FacetIndex(cl, 6) for cl in cell_array[:,:,end][:]]]

    # Cell face sets
    offset = 0
    facetsets = Dict{String,OrderedSet{FacetIndex}}()
    facetsets["bottom"] = OrderedSet{FacetIndex}(boundary[(1:length(cell_array[:,:,1][:]))   .+ offset]); offset += length(cell_array[:,:,1][:])
    facetsets["front"]  = OrderedSet{FacetIndex}(boundary[(1:length(cell_array[:,1,:][:]))   .+ offset]); offset += length(cell_array[:,1,:][:])
    facetsets["right"]  = OrderedSet{FacetIndex}(boundary[(1:length(cell_array[end,:,:][:])) .+ offset]); offset += length(cell_array[end,:,:][:])
    facetsets["back"]   = OrderedSet{FacetIndex}(boundary[(1:length(cell_array[:,end,:][:])) .+ offset]); offset += length(cell_array[:,end,:][:])
    facetsets["left"]   = OrderedSet{FacetIndex}(boundary[(1:length(cell_array[1,:,:][:]))   .+ offset]); offset += length(cell_array[1,:,:][:])
    facetsets["top"]    = OrderedSet{FacetIndex}(boundary[(1:length(cell_array[:,:,end][:])) .+ offset]); offset += length(cell_array[:,:,end][:])
    foreach(s -> sort!(s, by = x -> x.idx), values(facetsets))

    return Grid(cells, nodes, facetsets=facetsets)
end

# Triangle
function generate_grid(::Type{Triangle}, nel::NTuple{2,Int}, LL::Vec{2,T}, LR::Vec{2,T}, UR::Vec{2,T}, UL::Vec{2,T}) where {T}
    nel_x = nel[1]; nel_y = nel[2]; nel_tot = 2*nel_x*nel_y
    n_nodes_x = nel_x + 1; n_nodes_y = nel_y + 1
    n_nodes = n_nodes_x * n_nodes_y

    # Generate nodes
    nodes = Node{2,T}[]
    _generate_2d_nodes!(nodes, n_nodes_x, n_nodes_y, LL, LR, UR, UL)

    # Generate cells
    node_array = reshape(collect(1:n_nodes), (n_nodes_x, n_nodes_y))
    cells = Triangle[]
    for j in 1:nel_y, i in 1:nel_x
        push!(cells, Triangle((node_array[i,j], node_array[i+1,j], node_array[i,j+1]))) # ◺
        push!(cells, Triangle((node_array[i+1,j], node_array[i+1,j+1], node_array[i,j+1]))) # ◹
    end

    # Cell faces
    cell_array = reshape(collect(1:nel_tot),(2, nel_x, nel_y))
    boundary = FacetIndex[[FacetIndex(cl, 1) for cl in cell_array[1,:,1]];
                               [FacetIndex(cl, 1) for cl in cell_array[2,end,:]];
                               [FacetIndex(cl, 2) for cl in cell_array[2,:,end]];
                               [FacetIndex(cl, 3) for cl in cell_array[1,1,:]]]

    # Cell face sets
    offset = 0
    facetsets = Dict{String,OrderedSet{FacetIndex}}()
    facetsets["bottom"] = OrderedSet{FacetIndex}(boundary[(1:length(cell_array[1,:,1]))   .+ offset]); offset += length(cell_array[1,:,1])
    facetsets["right"]  = OrderedSet{FacetIndex}(boundary[(1:length(cell_array[2,end,:])) .+ offset]); offset += length(cell_array[2,end,:])
    facetsets["top"]    = OrderedSet{FacetIndex}(boundary[(1:length(cell_array[2,:,end])) .+ offset]); offset += length(cell_array[2,:,end])
    facetsets["left"]   = OrderedSet{FacetIndex}(boundary[(1:length(cell_array[1,1,:]))   .+ offset]); offset += length(cell_array[1,1,:])
    foreach(s -> sort!(s, by = x -> x.idx), values(facetsets))

    return Grid(cells, nodes, facetsets=facetsets)
end

# QuadraticTriangle
function generate_grid(::Type{QuadraticTriangle}, nel::NTuple{2,Int}, LL::Vec{2,T}, LR::Vec{2,T}, UR::Vec{2,T}, UL::Vec{2,T}) where {T}
    nel_x = nel[1]; nel_y = nel[2]; nel_tot = 2*nel_x*nel_y
    n_nodes_x = 2*nel_x + 1; n_nodes_y = 2*nel_y + 1
    n_nodes = n_nodes_x * n_nodes_y

    # Generate nodes
    nodes = Node{2,T}[]
    _generate_2d_nodes!(nodes, n_nodes_x, n_nodes_y, LL, LR, UR, UL)

    # Generate cells
    node_array = reshape(collect(1:n_nodes), (n_nodes_x, n_nodes_y))
    cells = QuadraticTriangle[]
    for j in 1:nel_y, i in 1:nel_x
        push!(cells, QuadraticTriangle((node_array[2*i-1,2*j-1], node_array[2*i+1,2*j-1], node_array[2*i-1,2*j+1],
                                        node_array[2*i,2*j-1], node_array[2*i,2*j], node_array[2*i-1,2*j]))) # ◺
        push!(cells, QuadraticTriangle((node_array[2*i+1,2*j-1], node_array[2*i+1,2*j+1], node_array[2*i-1,2*j+1],
                                        node_array[2*i+1,2*j], node_array[2*i,2*j+1], node_array[2*i,2*j]))) # ◹
    end

    # Cell faces
    cell_array = reshape(collect(1:nel_tot),(2, nel_x, nel_y))
    boundary = FacetIndex[[FacetIndex(cl, 1) for cl in cell_array[1,:,1]];
                              [FacetIndex(cl, 1) for cl in cell_array[2,end,:]];
                              [FacetIndex(cl, 2) for cl in cell_array[2,:,end]];
                              [FacetIndex(cl, 3) for cl in cell_array[1,1,:]]]

    # Cell face sets
    offset = 0
    facetsets = Dict{String,OrderedSet{FacetIndex}}()
    facetsets["bottom"] = OrderedSet{FacetIndex}(boundary[(1:length(cell_array[1,:,1]))   .+ offset]); offset += length(cell_array[1,:,1])
    facetsets["right"]  = OrderedSet{FacetIndex}(boundary[(1:length(cell_array[2,end,:])) .+ offset]); offset += length(cell_array[2,end,:])
    facetsets["top"]    = OrderedSet{FacetIndex}(boundary[(1:length(cell_array[2,:,end])) .+ offset]); offset += length(cell_array[2,:,end])
    facetsets["left"]   = OrderedSet{FacetIndex}(boundary[(1:length(cell_array[1,1,:]))   .+ offset]); offset += length(cell_array[1,1,:])
    foreach(s -> sort!(s, by = x -> x.idx), values(facetsets))

    return Grid(cells, nodes, facetsets=facetsets)
end

# Tetrahedron
function generate_grid(::Type{Tetrahedron}, cells_per_dim::NTuple{3,Int}, left::Vec{3,T}=Vec{3}((-1.0,-1.0,-1.0)), right::Vec{3,T}=Vec{3}((1.0,1.0,1.0))) where {T}
    nodes_per_dim = cells_per_dim .+ 1

    cells_per_cube = 6
    total_nodes = prod(nodes_per_dim)
    total_elements = cells_per_cube * prod(cells_per_dim)

    n_nodes_x, n_nodes_y, n_nodes_z = nodes_per_dim
    n_cells_x, n_cells_y, n_cells_z = cells_per_dim

    # Generate nodes
    coords_x = range(left[1], stop=right[1], length=n_nodes_x)
    coords_y = range(left[2], stop=right[2], length=n_nodes_y)
    coords_z = range(left[3], stop=right[3], length=n_nodes_z)
    numbering = reshape(1:total_nodes, nodes_per_dim)

    # Pre-allocate the nodes & cells
    nodes = Vector{Node{3,T}}(undef, total_nodes)
    cells = Vector{Tetrahedron}(undef, total_elements)

    # Generate nodes
    node_idx = 1
    @inbounds for k in 1:n_nodes_z, j in 1:n_nodes_y, i in 1:n_nodes_x
        nodes[node_idx] = Node((coords_x[i], coords_y[j], coords_z[k]))
        node_idx += 1
    end

    # Generate cells, case 1 from: http://www.baumanneduard.ch/Splitting%20a%20cube%20in%20tetrahedras2.htm
    # cube = (1, 2, 3, 4, 5, 6, 7, 8)
    # left = (1, 4, 5, 8), right = (2, 3, 6, 7)
    # front = (1, 2, 5, 6), back = (3, 4, 7, 8)
    # bottom = (1, 2, 3, 4), top = (5, 6, 7, 8)
    cell_idx = 0
    @inbounds for k in 1:n_cells_z, j in 1:n_cells_y, i in 1:n_cells_x
        cell = (
            numbering[i  , j  , k],
            numbering[i+1, j  , k],
            numbering[i+1, j+1, k],
            numbering[i  , j+1, k],
            numbering[i  , j  , k+1],
            numbering[i+1, j  , k+1],
            numbering[i+1, j+1, k+1],
            numbering[i  , j+1, k+1]
        )

        cells[cell_idx + 1] = Tetrahedron((cell[1], cell[2], cell[4], cell[8]))
        cells[cell_idx + 2] = Tetrahedron((cell[1], cell[5], cell[2], cell[8]))
        cells[cell_idx + 3] = Tetrahedron((cell[2], cell[3], cell[4], cell[8]))
        cells[cell_idx + 4] = Tetrahedron((cell[2], cell[7], cell[3], cell[8]))
        cells[cell_idx + 5] = Tetrahedron((cell[2], cell[5], cell[6], cell[8]))
        cells[cell_idx + 6] = Tetrahedron((cell[2], cell[6], cell[7], cell[8]))

        cell_idx += cells_per_cube
    end

    # Order the cells as c_nxyz[n, x, y, z] such that we can look up boundary cells
    c_nxyz = reshape(1:total_elements, (cells_per_cube, cells_per_dim...))

    @views le = [map(x -> FacetIndex(x,4), c_nxyz[1, 1, :, :][:])   ; map(x -> FacetIndex(x,2), c_nxyz[2, 1, :, :][:])]
    @views ri = [map(x -> FacetIndex(x,1), c_nxyz[4, end, :, :][:]) ; map(x -> FacetIndex(x,1), c_nxyz[6, end, :, :][:])]
    @views fr = [map(x -> FacetIndex(x,1), c_nxyz[2, :, 1, :][:])   ; map(x -> FacetIndex(x,1), c_nxyz[5, :, 1, :][:])]
    @views ba = [map(x -> FacetIndex(x,3), c_nxyz[3, :, end, :][:]) ; map(x -> FacetIndex(x,3), c_nxyz[4, :, end, :][:])]
    @views bo = [map(x -> FacetIndex(x,1), c_nxyz[1, :, :, 1][:])   ; map(x -> FacetIndex(x,1), c_nxyz[3, :, :, 1][:])]
    @views to = [map(x -> FacetIndex(x,3), c_nxyz[5, :, :, end][:]) ; map(x -> FacetIndex(x,3), c_nxyz[6, :, :, end][:])]

    facetsets = Dict(
        "left" => OrderedSet{FacetIndex}(le),
        "right" => OrderedSet{FacetIndex}(ri),
        "front" => OrderedSet{FacetIndex}(fr),
        "back" => OrderedSet{FacetIndex}(ba),
        "bottom" => OrderedSet{FacetIndex}(bo),
        "top" => OrderedSet{FacetIndex}(to),
    )
    foreach(s -> sort!(s, by = x -> x.idx), values(facetsets))

<<<<<<< HEAD
    return Grid(cells, nodes, facesets=facesets, boundary_matrix=boundary_matrix)
end

function generate_simple_disc_grid(::Type{Quadrilateral}, n; radius = 1.0)
    nnodes = 2n + 1
    θ = deg2rad(360/2n)

    nodepos = Vec((0.0,radius))
    nodes = [rotate(nodepos, θ*i) for i ∈ 0:(2n-1)]
    push!(nodes, Vec((0.0,0.0)))

    elements = [Quadrilateral((2i-1==0 ? nnodes-1 : 2i-1,2i,2i+1 == nnodes ? 1 : 2i+1,nnodes)) for i ∈ 1:n]

    facesets = Dict(
        "boundary" => Set([FaceIndex(i,1) for i ∈ 1:n]) ∪ Set([FaceIndex(i,2) for i ∈ 1:n]),
    )
    
    return Grid(elements, Node.(nodes); facesets=facesets)
end

function generate_simple_disc_grid(::Type{Hexahedron}, n; radius = 1.0, layers = 1, height = 1.0)
    nnodes = 2n + 1
    θ = deg2rad(360/2n)

    nodepos_bottom = Vec((0.0,radius,0.0))
    nodes = [rotate(nodepos_bottom, Vec{3}((0,0,1)), θ*i) for i ∈ 0:(2n-1)]
    push!(nodes, Vec((0.0,0.0,0.0)))
    
    # TODO generalize for n layers by looping over layers
    nodepos_layer  = Vec((0.0,radius,height))
    nodes_layer = [rotate(nodepos_layer, Vec{3}((0,0,1)), θ*i) for i ∈ 0:(2n-1)]
    push!(nodes_layer, Vec((0.0,0.0,1.0)))
    nodes = vcat(nodes,nodes_layer)

    elements = [Hexahedron((2i-1==0 ? nnodes-1 : 2i-1,2i,2i+1 == nnodes ? 1 : 2i+1,nnodes,2i-1==0 ? nnodes-1 : 2i-1+(2*n+1),2i+(2*n+1),2i+1 == nnodes ? (2*n+2) : 2i+1+(2*n+1),nnodes*(layers+1))) for i ∈ 1:n*layers]

    facesets = Dict(
        "side" => Set([FaceIndex(i,1) for i ∈ 1:n]) ∪ Set([FaceIndex(i,2) for i ∈ 1:n]),
        "top" => Set([FaceIndex(i,5) for i ∈ 1:n]),
        "bottom" => Set([FaceIndex(i,6) for i ∈ 1:n]),
    )
    
    return Grid(elements, Node.(nodes))#; facesets=facesets)
=======
    return Grid(cells, nodes, facetsets=facetsets)
>>>>>>> c015df09
end<|MERGE_RESOLUTION|>--- conflicted
+++ resolved
@@ -538,8 +538,7 @@
     )
     foreach(s -> sort!(s, by = x -> x.idx), values(facetsets))
 
-<<<<<<< HEAD
-    return Grid(cells, nodes, facesets=facesets, boundary_matrix=boundary_matrix)
+    return Grid(cells, nodes, facetsets=facetsets)
 end
 
 function generate_simple_disc_grid(::Type{Quadrilateral}, n; radius = 1.0)
@@ -582,7 +581,4 @@
     )
     
     return Grid(elements, Node.(nodes))#; facesets=facesets)
-=======
-    return Grid(cells, nodes, facetsets=facetsets)
->>>>>>> c015df09
 end