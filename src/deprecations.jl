--- conflicted
+++ resolved
@@ -61,8 +61,6 @@
 Base.@deprecate_binding Quadrilateral3D Quadrilateral
 export Line2D, Line3D, Quadrilateral3D
 
-<<<<<<< HEAD
-
 import WriteVTK: vtk_grid, vtk_cell_data, vtk_point_data, vtk_save
 
 @deprecate vtk_grid(filename::String, grid::AbstractGrid; kwargs...) open_vtk(filename, grid; kwargs...)
@@ -85,7 +83,7 @@
 end
 
 @deprecate component_names(T) get_component_names(T) false # Internal function
-=======
+
 # Deprecation of auto-vectorized methods
 function add!(dh::DofHandler, name::Symbol, dim::Int)
     celltype = getcelltype(dh.grid)
@@ -362,5 +360,4 @@
 function MixedDofHandler(::AbstractGrid)
     error("MixedDofHandler is the standard DofHandler in Ferrite now and has been renamed to DofHandler.
 Use DofHandler even for mixed grids and fields on subdomains.")
-end
->>>>>>> 0e1b5401
+end